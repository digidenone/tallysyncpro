/**
 * ================================================================
 * TallySyncPro - Electron Main Process
 * ================================================================
 * 
 * This file serves as the main entry point for the Electron application.
 * It handles window creation, menu setup, IPC communication, and application lifecycle.
 * @author Digidenone Team
 * @version 1.0
 * @since 2025
 * 
 * Key Responsibilities:
 * - Create and manage the main application window
 * - Set up application menus with keyboard shortcuts
 * - Handle application events (ready, window-all-closed, etc.)
 * - Manage ODBC connections for Tally integration
 * - Implement security measures (context isolation, preload scripts)
 * 
 * Security Features:
 * - Context isolation enabled
 * - Node integration disabled in renderer
 * - Preload script for secure IPC communication
 * 
 * ================================================================
 */

// Import required Electron modules and Node.js dependencies
const { app, BrowserWindow, Tray, Menu, ipcMain, shell, dialog } = require('electron');
const path = require('path');

// Try to import ODBC with fallback
let odbc = null;
try {
    odbc = require('odbc'); // For Tally ERP database connectivity
} catch (error) {
    console.warn('ODBC module not available. Database functionality will be limited.');
}

// Import services and components
const serviceManager = require('./src/services/service-manager');
const FrontendAPIService = require('./src/services/frontend-api.service');
const bugReportService = require('./src/services/bug-report.service');
const splashScreen = require('./src/components/splash-screen');
// Add missing core services
const tallyService = require('./src/services/tally.service');
const excelService = require('./src/services/excel.service');

// Initialize services
let frontendAPI = null;

// Set application name for better OS integration
app.name = 'TallySyncPro';

// Global variables for application state management
let mainWindow;    // Main application window instance
let tray;          // System tray instance (if needed)
let appInitialized = false; // Flag to prevent duplicate initialization
let securityConfigured = false; // Flag to prevent duplicate security configuration
let isShuttingDown = false; // Flag to prevent duplicate shutdown

/**
 * Creates the main application window with security and performance optimizations
 * 
 * @function createWindow
 * @description Sets up the main BrowserWindow with proper security settings,
 *              loads the appropriate content (dev server or built files),
 *              and configures the application menu system.
 */

function createWindow() {
  mainWindow = new BrowserWindow({
    width: 1200,
    height: 800,
    show: false,
    title: 'TallySyncPro',
    webPreferences: {
      preload: path.join(__dirname, 'electron-preload.js'),
      nodeIntegration: false,
      contextIsolation: true
    },
    // icon: path.join(__dirname, 'icon.ico'),
    skipTaskbar: false
  });
  // Detect dev mode
  const isDev = process.env.NODE_ENV === 'development' || process.env.VITE_DEV_SERVER === 'true';
  if (isDev) {
    mainWindow.loadURL('http://localhost:8080');
  } else {
    mainWindow.loadFile(path.join(__dirname, 'frontend', 'dist', 'index.html'));
  }
    mainWindow.once('ready-to-show', () => {
    mainWindow.maximize(); // Open maximized
    mainWindow.show();
  });

  // Register global keyboard shortcuts for navigation
  mainWindow.webContents.on('before-input-event', (event, input) => {
    if (input.control && input.type === 'keyDown') {
      switch (input.key) {
        case '1':
          mainWindow.webContents.executeJavaScript(`window.location.hash = '/';`);
          break;
        case '2':
          mainWindow.webContents.executeJavaScript(`window.location.hash = '/data-entry';`);
          break;
        case '3':
          mainWindow.webContents.executeJavaScript(`window.location.hash = '/tally-guide';`);
          break;
        case '4':
          mainWindow.webContents.executeJavaScript(`window.location.hash = '/settings';`);
          break;
        case '5':
          mainWindow.webContents.executeJavaScript(`window.location.hash = '/support';`);
          break;
        case '6':
          mainWindow.webContents.executeJavaScript(`window.location.hash = '/about';`);
          break;
      }
    }
  });// Set custom menu
  const template = [
    {
      label: 'View',
      submenu: [
        { type: 'separator' },
        { role: 'resetZoom' },
        { role: 'zoomIn', accelerator: 'CmdOrCtrl+Plus' },
        { role: 'zoomOut', accelerator: 'CmdOrCtrl+-' },
        { type: 'separator' },
        { role: 'togglefullscreen' }
      ]
    },
    {
      label: 'Window',
      submenu: [
        { role: 'reload' },
        { role: 'forceReload' },
        { role: 'toggleDevTools' },
        { type: 'separator' },
        { 
          label: 'Go Back',
          accelerator: 'Alt+Left',
          click: () => {
            if (mainWindow.webContents.canGoBack()) {
              mainWindow.webContents.goBack();
            }
          }
        },
        { 
          label: 'Go Forward',
          accelerator: 'Alt+Right',
          click: () => {
            if (mainWindow.webContents.canGoForward()) {
              mainWindow.webContents.goForward();
            }
          }
        },
        { type: 'separator' },
        { role: 'minimize' },
        { role: 'close' }
      ]
    },
    {
      label: 'Help',
      submenu: [
        {
          label: 'Show Keyboard Shortcuts',
          accelerator: 'F1',          click: () => {
            dialog.showMessageBox(mainWindow, {
              type: 'info',
              title: 'Keyboard Shortcuts',
              message: 'TallySyncPro Keyboard Shortcuts',
              detail: `
Navigation:
• Ctrl+1 - Dashboard
• Ctrl+2 - Data Entry
• Ctrl+3 - Tally Guide
• Ctrl+4 - Settings
• Ctrl+5 - Support
• Ctrl+6 - About

View:
• Ctrl+0 - Reset Zoom
• Ctrl++ - Zoom In
• Ctrl+- - Zoom Out
• F11 - Toggle Fullscreen

Window:
• Alt+Left - Go Back
• Alt+Right - Go Forward
• F5 - Reload
• Shift+F5 - Force Reload
• F12 - Developer Tools

Other:
• Alt+F4 - Exit
• F1 - Show this help
              `
            });
          }
        },        { type: 'separator' },
        {
          label: 'Bug Reporting',
          submenu: [
            {
              label: 'Send Bug Report via Email',
              click: async () => {
                try {
                  const subject = 'TallySyncPro Bug Report';
                  const body = `Bug Report for TallySyncPro

Version: ${app.getVersion()}
OS: ${process.platform} ${process.arch}
Date: ${new Date().toISOString()}

Please describe the issue:



Steps to reproduce:
1. 
2. 
3. 

Expected behavior:


Actual behavior:


Additional information:


Log files location: ${path.join(app.getPath('userData'), 'logs')}

Sent from TallySyncPro`;

                  const mailtoUrl = `mailto:digidenone@gmail.com?subject=${encodeURIComponent(subject)}&body=${encodeURIComponent(body)}`;
                  await shell.openExternal(mailtoUrl);
                } catch (error) {
                  console.error('Failed to open email:', error);
                  dialog.showErrorBox('Email Error', 'Failed to open email client. Please manually email digidenone@gmail.com');
                }
              }
            },
            {
              label: 'Send Bug Report via WhatsApp',
              click: async () => {
                try {
                  const message = `*TallySyncPro Bug Report*

Version: ${app.getVersion()}
OS: ${process.platform} ${process.arch}
Date: ${new Date().toISOString()}

Issue Description:


Steps to reproduce:
1. 
2. 
3. 

Expected: 
Actual: 

Log location: ${path.join(app.getPath('userData'), 'logs')}`;

                  const whatsappUrl = `https://wa.me/917439611385?text=${encodeURIComponent(message)}`;
                  await shell.openExternal(whatsappUrl);
                } catch (error) {
                  console.error('Failed to open WhatsApp:', error);
                  dialog.showErrorBox('WhatsApp Error', 'Failed to open WhatsApp. Please manually message +91 7439611385');
                }
              }
            }
          ]
        },
        {
          label: 'Feedback',
          submenu: [
            {
              label: 'Send Feedback via Email',
              click: async () => {
                const subject = 'TallySyncPro Feedback';
                const body = `Your feedback helps us improve TallySyncPro:

Feedback Type: [General/Feature Request/Improvement/Other]

Your Experience:
- What do you like about TallySyncPro?
- What could be improved?
- How would you rate your overall experience? (1-10)

Suggestions:


Additional Comments:


---
User Details:
- Version: ${app.getVersion()}
- OS: ${process.platform} ${process.arch}
- Date: ${new Date().toISOString()}

Thank you for your feedback!
Sent from TallySyncPro`;

                try {
                  const mailtoUrl = `mailto:digidenone@gmail.com?subject=${encodeURIComponent(subject)}&body=${encodeURIComponent(body)}`;
                  await shell.openExternal(mailtoUrl);
                } catch (error) {
                  // Fallback to web email
                  const webMailUrl = `https://mail.google.com/mail/?view=cm&to=digidenone@gmail.com&su=${encodeURIComponent(subject)}&body=${encodeURIComponent(body)}`;
                  shell.openExternal(webMailUrl);
                }
              }
            },
            {
              label: 'Send Feedback via WhatsApp',
              click: async () => {
                const message = `💬 TallySyncPro Feedback

Hi! I'd like to share feedback about TallySyncPro:

Version: ${app.getVersion()}
Overall Experience: [Rate 1-10]

What I like:
[Please share what you enjoy about the app]

Suggestions for improvement:
[Any features or improvements you'd like to see]

Additional comments:
[Any other thoughts or feedback]

Thank you for creating this helpful tool! 😊`;

                try {
                  const whatsappWebUrl = `https://wa.me/917439611385?text=${encodeURIComponent(message)}`;
                  
                  try {
                    await shell.openExternal(whatsappUrl);
                  } catch (appError) {
                    await shell.openExternal(whatsappWebUrl);
                  }
                } catch (error) {
                  console.error('Failed to open WhatsApp:', error);
                  dialog.showErrorBox('Error', 'Failed to open WhatsApp. Please try again or contact support via email.');
                }
              }
            }
          ]
        },
        {
          label: 'Support',
          submenu: [            {
              label: 'Get Support via Email',
              click: async () => {
                const subject = 'TallySyncPro Support Request';
                const body = `Support Request for TallySyncPro:

Issue Category: [Installation/Configuration/Usage/Technical/Other]

Description of Issue:
[Please describe what you need help with]

What you were trying to do:
[Step-by-step description]

Current Status:
[What's happening now]

What you've already tried:
[Any troubleshooting steps you've attempted]

---
System Information:
- Version: ${app.getVersion()}
- OS: ${process.platform} ${process.arch}
- Date: ${new Date().toISOString()}

We'll get back to you as soon as possible!
Sent from TallySyncPro`;

                try {
                  const mailtoUrl = `mailto:digidenone@gmail.com?subject=${encodeURIComponent(subject)}&body=${encodeURIComponent(body)}`;
                  await shell.openExternal(mailtoUrl);
                } catch (error) {
                  const webMailUrl = `https://mail.google.com/mail/?view=cm&to=digidenone@gmail.com&su=${encodeURIComponent(subject)}&body=${encodeURIComponent(body)}`;
                  shell.openExternal(webMailUrl);
                }
              }
            },
            {
              label: 'Get Support via WhatsApp',
              click: async () => {
                const message = `🆘 TallySyncPro Support Request

Hi! I need help with TallySyncPro:

System Information:
- Version: ${app.getVersion()}
- OS: ${process.platform} ${process.arch}

Issue Type: [Installation/Setup/Usage/Technical/Other]

Problem Description:
[Please describe what you need help with]

What I was trying to do:
[Step-by-step description]

Current situation:
[What's happening now]

What I've tried:
[Any troubleshooting steps]

Additional details:
[Screenshots or error messages can be shared separately]

Thank you for your support! 🙏`;

                try {
                  const whatsappWebUrl = `https://wa.me/917439611385?text=${encodeURIComponent(message)}`;
                  
                  try {
                    await shell.openExternal(whatsappUrl);
                  } catch (appError) {
                    await shell.openExternal(whatsappWebUrl);
                  }
                } catch (error) {
                  console.error('Failed to open WhatsApp:', error);
                  dialog.showErrorBox('Error', 'Failed to open WhatsApp. Please try again or contact support via email.');
                }
              }
            }
          ]
        },
        { type: 'separator' },
        {
          label: 'File Locations',
          submenu: [
            {
              label: 'Open Application Data',
              click: async () => {
                try {
                  const dbPath = path.join(app.getPath('userData'), 'data');
                  await shell.openPath(dbPath);
                } catch (error) {
                  dialog.showErrorBox('Error', 'Failed to open application data directory');
                }
              }
            },
            {
              label: 'Open Logs Directory',
              click: async () => {
                try {
                  const logsPath = path.join(app.getPath('userData'), 'logs');
                  await shell.openPath(logsPath);
                } catch (error) {
                  dialog.showErrorBox('Error', 'Failed to open logs directory');
                }
              }
            },
            {
              label: 'Show All Data Locations',
              click: () => {
                const userDataPath = app.getPath('userData');
                const paths = {
                  'User Data': userDataPath,
                  'Application Data': path.join(userDataPath, 'data'),
                  'Log Files': path.join(userDataPath, 'logs'),
                  'Configuration': path.join(userDataPath, 'config'),
                  'Temporary Files': path.join(userDataPath, 'temp')
                };
                
                const pathsText = Object.entries(paths)
                  .map(([name, path]) => `${name}:\n${path}`)
                  .join('\n\n');

                dialog.showMessageBox(mainWindow, {
                  type: 'info',
                  title: 'TallySyncPro File Locations',
                  message: 'Data Storage Locations',
                  detail: pathsText,
                  buttons: ['OK', 'Open User Data Folder'],
                  defaultId: 0
                }).then((result) => {
                  if (result.response === 1) {
                    shell.openPath(userDataPath);
                  }
                });
              }
            }
          ]
        },        {
          label: 'About TallySyncPro',
          click: () => {
            dialog.showMessageBox(mainWindow, {
              type: 'info',
              title: 'About TallySyncPro',
              message: `TallySyncPro v${app.getVersion()}`,
              detail: `Desktop Application for Excel to Tally ERP Integration

Created by: Digidenone
Contact: digidenone@gmail.com
Phone/WhatsApp: +91 7439611385

Copyright © 2025 Digidenone. All rights reserved.
This software is licensed for authorized use only.

Built with Electron ${process.versions.electron}
Node.js ${process.version}
Platform: ${process.platform} ${process.arch}`
            });
          }
        }
      ]
    }
  ];

  const menu = Menu.buildFromTemplate(template);
  Menu.setApplicationMenu(menu);
  mainWindow.on('close', async (event) => {
    if (app.isQuiting) {
      return;
    }
    
    event.preventDefault();
    
    const response = await dialog.showMessageBox(mainWindow, {
      type: 'question',
      buttons: ['Exit', 'Cancel'],
      defaultId: 1,
      title: 'Confirm Exit',
      message: 'Are you sure you want to exit TallySyncPro?',
      detail: 'The application will close completely.'
    });

    if (response.response === 0) {
      app.isQuiting = true;
      mainWindow.destroy();
    }
  });
}

/**
 * Enhanced System Tray Setup with Advanced Features
 */
function setupSystemTray() {
  try {
    // Create a simple icon for the system tray
    const nativeImage = require('electron').nativeImage;
    const trayIcon = nativeImage.createFromDataURL('data:image/png;base64,iVBORw0KGgoAAAANSUhEUgAAAAEAAAABCAYAAAAfFcSJAAAADUlEQVR42mNkYPhfDwAChwGA60e6kgAAAABJRU5ErkJggg==');
    tray = new Tray(trayIcon);
    
    // Enhanced context menu with more options
    const contextMenu = Menu.buildFromTemplate([
      {
        label: 'TallySyncPro',
        enabled: false,
        icon: undefined // Could add small icon here
      },
      { type: 'separator' },
      {
        label: 'Show Dashboard',
        click: () => {
          mainWindow.show();
          mainWindow.focus();
          mainWindow.webContents.executeJavaScript(`
            window.location.hash = '/dashboard';
          `);
        }
      },
      {
        label: 'Data Entry',
        click: () => {
          mainWindow.show();
          mainWindow.focus();
          mainWindow.webContents.executeJavaScript(`
            window.location.hash = '/data-entry';
          `);
        }
      },
      {
        label: 'Settings',
        click: () => {
          mainWindow.show();
          mainWindow.focus();
          mainWindow.webContents.executeJavaScript(`
            window.location.hash = '/settings';
          `);
        }
      },
      { type: 'separator' },
      {
        label: 'Service Status',
        submenu: [
          {
            label: 'View Service Status',
            click: async () => {
              try {
                const status = serviceManager.getServiceStatuses();
                const statusText = Object.entries(status)
                  .map(([service, data]) => `${service}: ${data.status}`)
                  .join('\n');
                
                dialog.showMessageBox(mainWindow, {
                  type: 'info',
                  title: 'TallySyncPro Service Status',
                  message: 'Current Service Status',
                  detail: statusText
                });
              } catch (error) {
                dialog.showErrorBox('Error', 'Failed to get service status');
              }
            }
          },
          {
            label: 'Restart Services',
            click: async () => {
              try {
                await serviceManager.restart();
                dialog.showMessageBox(mainWindow, {
                  type: 'info',
                  title: 'Services Restarted',
                  message: 'All services have been restarted successfully'
                });
              } catch (error) {
                dialog.showErrorBox('Error', 'Failed to restart services');
              }
            }
          }
        ]
      },
      {
        label: 'Quick Actions',
        submenu: [
          {
            label: 'Test Tally Connection',
            click: () => {
              mainWindow.show();
              mainWindow.focus();
              mainWindow.webContents.executeJavaScript(`
                // Trigger connection test
                window.dispatchEvent(new CustomEvent('test-tally-connection'));
              `);
            }
          },
          {
            label: 'View Recent Activity',
            click: () => {
              mainWindow.show();
              mainWindow.focus();
              mainWindow.webContents.executeJavaScript(`
                window.location.hash = '/dashboard';
                // Scroll to activity section
                setTimeout(() => {
                  const activitySection = document.querySelector('[data-section="recent-activity"]');
                  if (activitySection) activitySection.scrollIntoView();
                }, 500);
              `);
            }
          }
        ]
      },
      { type: 'separator' },
      {
        label: 'Support & Help',
        submenu: [
          {
            label: 'Contact Support',
            click: () => {
              shell.openExternal('mailto:support@digidenone.com?subject=TallySyncPro Support Request');
            }
          },
          {
            label: 'WhatsApp Support',
            click: () => {
              shell.openExternal('https://wa.me/+919876543210?text=Hello! I need support with TallySyncPro.');
            }
          },
          {
            label: 'About TallySyncPro',
            click: () => {
              mainWindow.show();
              mainWindow.focus();
              mainWindow.webContents.executeJavaScript(`
                window.location.hash = '/about';
              `);
            }
          }
        ]
      },
      { type: 'separator' },
      {
        label: 'Hide to Tray',
        click: () => {
          mainWindow.hide();
        }
      },
      {
        label: 'Quit TallySyncPro',
        click: () => {
          app.isQuiting = true;
          app.quit();
        }
      }
    ]);
    
    // Set tooltip and context menu
    tray.setToolTip('TallySyncPro - Excel to Tally Integration');
    tray.setContextMenu(contextMenu);
    
    // Handle tray click events
    tray.on('click', () => {
      if (mainWindow.isVisible()) {
        mainWindow.hide();
      } else {
        mainWindow.show();
        mainWindow.focus();
      }
    });
    
    tray.on('double-click', () => {
      mainWindow.show();
      mainWindow.focus();
    });
    
    // Update tray tooltip with status
    setInterval(() => {
      try {
        const status = serviceManager.getServiceStatuses();
        const allRunning = Object.values(status).every(s => s.status === 'running');
        const tooltip = allRunning 
          ? 'TallySyncPro - All Services Running'
          : 'TallySyncPro - Some Services Issues';
        tray.setToolTip(tooltip);
      } catch (error) {
        // Ignore tooltip update errors
      }
    }, 30000); // Update every 30 seconds
    
  } catch (error) {
    console.error('Failed to setup system tray:', error);
  }
}

/**
 * Configure Windows Security Settings
 */
async function configureWindowsSecurity() {
  if (securityConfigured) {
    return;
  }
  
  try {
    // Set app user model ID for Windows
    if (process.platform === 'win32') {
      app.setAppUserModelId('com.digidenone.tallysyncpro');
    }
    
    // Request single instance lock
    const gotTheLock = app.requestSingleInstanceLock();
    
    if (!gotTheLock) {
      app.quit();
      return;
    }
    
    // Handle second instance
    app.on('second-instance', (event, commandLine, workingDirectory) => {
      // Someone tried to run a second instance, focus our window instead
      if (mainWindow) {
        if (mainWindow.isMinimized()) mainWindow.restore();
        mainWindow.focus();
      }
    });
    
    // Configure security settings
    app.on('web-contents-created', (event, contents) => {
      // Disable navigation to external websites
      contents.on('will-navigate', (event, navigationUrl) => {
        const parsedUrl = new URL(navigationUrl);
        
        if (parsedUrl.origin !== 'http://localhost:8080' && 
            parsedUrl.origin !== 'file://') {
          event.preventDefault();
        }
      });
      
      // Prevent new window creation
      contents.setWindowOpenHandler(({ url }) => {
        shell.openExternal(url);
        return { action: 'deny' };
      });
    });
    
    // Configure certificate verification bypass for development
    if (process.env.NODE_ENV === 'development') {
      app.commandLine.appendSwitch('ignore-certificate-errors');
      app.commandLine.appendSwitch('ignore-ssl-errors');
      app.commandLine.appendSwitch('allow-insecure-localhost');    }
    
    console.log('Windows security configuration completed');
    securityConfigured = true;
    
  } catch (error) {
    console.error('Failed to configure Windows security:', error);
  }
}

app.whenReady().then(async () => {
  try {
    // Configure Windows security settings first
    await configureWindowsSecurity();
    
    // Initialize the application
    await initializeApp();

  } catch (error) {
    console.error('Failed to initialize TallySyncPro:', error);
    
    // Close splash screen on error
    if (splashScreen.isDisplayed()) {
      splashScreen.close();
    }
    
    // Show error dialog
    dialog.showErrorBox('Initialization Error', 
      `Failed to start TallySyncPro: ${error.message}`);
  }
});

app.on('window-all-closed', () => {
  if (process.platform !== 'darwin') {
    app.quit();
  }
});

// Handle before-quit event for graceful shutdown
app.on('before-quit', (event) => {
  if (!isShuttingDown) {
    event.preventDefault();
    isShuttingDown = true;
    
    console.log('TallySyncPro: Starting shutdown sequence...');
    
    // Start async cleanup but don't wait for it
    performShutdown().then(() => {
      console.log('TallySyncPro: Shutdown complete, exiting...');
      process.exit(0);
    }).catch((error) => {
      console.error('TallySyncPro: Shutdown error:', error);
      process.exit(1);
    });
    
    // Force exit after 5 seconds
    setTimeout(() => {
      console.log('TallySyncPro: Force exit due to timeout');
      process.exit(1);
    }, 5000);
  }
});

// Separate async function for shutdown
async function performShutdown() {
  try {
    console.log('TallySyncPro: Stopping services...');
    
    // Stop services
    if (serviceManager && typeof serviceManager.shutdown === 'function') {
      await Promise.race([
        serviceManager.shutdown(),
        new Promise((_, reject) => setTimeout(() => reject(new Error('Service shutdown timeout')), 2000))
      ]);
    }
    
    console.log('TallySyncPro: Services stopped');
    
    // Quick cleanup - don't wait too long
    await Promise.race([
      cleanupOnExit(),
      new Promise((_, reject) => setTimeout(() => reject(new Error('Cleanup timeout')), 2000))
    ]);
    
    console.log('TallySyncPro: Cleanup completed');
    
  } catch (error) {
    console.error('TallySyncPro: Shutdown error:', error);
    throw error;
  }
}

// Force quit mechanism to ensure app exits properly
app.on('will-quit', (event) => {
  console.log('TallySyncPro: Application will quit');
  // Don't prevent the quit, let it happen
});

// Add explicit process exit handlers
process.on('SIGTERM', () => {
  console.log('TallySyncPro: SIGTERM received, forcing exit');
  process.exit(0);
});

process.on('SIGINT', () => {
  console.log('TallySyncPro: SIGINT received, forcing exit');
  process.exit(0);
});

// Handle activate event (macOS)
app.on('activate', () => {
  if (BrowserWindow.getAllWindows().length === 0) {
    createWindow();
  }
});

// Add timeout to force quit if cleanup takes too long
let shutdownTimeout = null;

function forceQuit() {
  console.log('TallySyncPro: Force quitting application');
  process.exit(0);
}

// ================================================================
// IPC HANDLERS FOR COMPREHENSIVE FUNCTIONALITY
// ================================================================

// Service Manager IPC Handlers
ipcMain.handle('get-service-status', async () => {
  try {
    return {
      success: true,
      services: serviceManager.getServiceStatuses(),
      statistics: serviceManager.getDashboardData()
    };
  } catch (error) {
    return { success: false, error: error.message };
  }
});

ipcMain.handle('cleanup-files', async () => {
  try {
    await serviceManager.cleanupUploadedFiles();
    return { success: true, message: 'Files cleaned up successfully' };
  } catch (error) {
    return { success: false, error: error.message };
  }
});

// Bug Reporting IPC Handlers
ipcMain.handle('submit-bug-report', async (event, bugData) => {
  try {
    if (bugData.action === 'email') {
      const result = await bugReportService.openEmailClient(bugData);
      return { success: result.success, method: 'email', message: result.message };
    } else if (bugData.action === 'save') {
      const result = await bugReportService.saveBugReportToFile(bugData);
      return { success: result.success, method: 'file', ...result };
    }
    return { success: false, error: 'Invalid action' };
  } catch (error) {
    return { success: false, error: error.message };
  }
});

// Enhanced IPC handlers for bug reporting and system information
ipcMain.handle('get-system-info', async () => {
  try {
    return {
      version: app.getVersion(),
      platform: process.platform,
      arch: process.arch,
      nodeVersion: process.version,
      electronVersion: process.versions.electron,
      chromeVersion: process.versions.chrome,
      osRelease: require('os').release(),
      totalMemory: require('os').totalmem(),
      freeMemory: require('os').freemem(),
      cpus: require('os').cpus().length,
      uptime: process.uptime(),
      errorCount: errorCount
    };
  } catch (error) {
    console.error('Failed to get system info:', error);
    return null;
  }
});

ipcMain.handle('submit-bug-report-with-attachments', async (event, bugReport) => {
  try {
    const reportId = require('crypto').randomUUID();
    const timestamp = new Date().toISOString();
    
    // Save bug report locally
    const reportData = {
      id: reportId,
      timestamp,
      ...bugReport,
      systemInfo: await ipcMain.handle('get-system-info')
    };
    
    // Use bug report service if available
    const result = await bugReportService.submitBugReportWithAttachments(reportData);
    
    // Reset error count after successful bug report
    errorCount = 0;
    
    return { success: true, reportId, result };
  } catch (error) {
    console.error('Failed to submit bug report:', error);
    return { success: false, error: error.message };
  }
});

ipcMain.handle('get-log-file-paths', async () => {
  try {
    const logsDir = path.join(app.getPath('userData'), 'logs');
    const fs = require('fs').promises;
    
    const files = await fs.readdir(logsDir);
    const logFiles = files
      .filter(file => file.endsWith('.log'))
      .map(file => ({
        name: file,
        path: path.join(logsDir, file),
        size: 0 // Could add file size if needed
      }));
    
    return logFiles;
  } catch (error) {
    console.error('Failed to get log files:', error);
    return [];
  }
});

/**
 * Get log file paths for attachments
 */
async function getLogFilePaths() {
  try {
    const logsDir = path.join(app.getPath('userData'), 'logs');
    const fs = require('fs').promises;
    
    if (!(await fs.access(logsDir).then(() => true).catch(() => false))) {
      return [];
    }
    
    const files = await fs.readdir(logsDir);
    const logFiles = [];
    
    for (const file of files) {
      if (file.endsWith('.log')) {
        const filePath = path.join(logsDir, file);
        const stats = await fs.stat(filePath);
        logFiles.push({
          name: file,
          path: filePath,
          size: stats.size
        });
      }
    }
    
    return logFiles.sort((a, b) => b.name.localeCompare(a.name)); // Most recent first
  } catch (error) {
    console.error('Failed to get log files:', error);
    return [];
  }
}

// Dashboard Data IPC Handlers
ipcMain.handle('get-dashboard-data', async () => {
  try {
    const dashboardData = serviceManager.getDashboardData();
    return { success: true, data: dashboardData };
  } catch (error) {
    return { success: false, error: error.message };
  }
});

ipcMain.handle('update-dashboard-statistics', async (event, operation, data) => {
  try {
    serviceManager.updateDashboardStatistics(operation, data);
    return { success: true };
  } catch (error) {
    return { success: false, error: error.message };
  }
});

// File Operations IPC Handlers
ipcMain.handle('upload-file', async (event, fileData) => {
  try {
    const fileId = await serviceManager.trackUploadedFile(fileData.path);
    return { success: true, fileId };
  } catch (error) {
    return { success: false, error: error.message };
  }
});

ipcMain.handle('process-excel-file', async (event, filePath) => {
  try {
    const result = await excelService.processFile(filePath);
    serviceManager.addRecentActivity({
      type: 'file_processed',
      message: `Processed Excel file: ${path.basename(filePath)}`,
      details: result
    });
    return { success: true, result };
  } catch (error) {
    return { success: false, error: error.message };
  }
});

// Tally Integration IPC Handlers
ipcMain.handle('test-tally-connection', async (event, config) => {
  try {
<<<<<<< HEAD
    const host = (config && (config.host || config.server)) || 'localhost';
    const port = (config && (config.port || 9000)) || 9000;
    const connStr = buildTallyConnString(config);

    // 1) Try ODBC (Node) using provided/derived connStr
    if (odbc) {
      try {
        const connection = await odbc.connect(connStr);
        try { await connection.query('SELECT 1'); }
        catch { await connection.query('SELECT TOP 1 * FROM COMPANY'); }
        await connection.close();
        return { success: true, connected: true, method: 'odbc', connStr };
      } catch (e) {
        // Try DSN default as second ODBC attempt (useful when 32-bit DSN name is known)
        try {
          const dsnName = config?.dsn || process.env.TALLY_DSN || 'TallyODBC_9000';
          const altConn = `DSN=${dsnName};`;
          const c2 = await odbc.connect(altConn);
          try { await c2.query('SELECT 1'); } catch { await c2.query('SELECT TOP 1 * FROM COMPANY'); }
          await c2.close();
          return { success: true, connected: true, method: 'odbc', connStr: altConn };
        } catch (_) {
          // continue to next fallback
        }
      }
    }

    // 2) HTTP XML
    try {
      const { ok } = await tryHttpXmlPing(host, port);
      if (ok) return { success: true, connected: true, method: 'http-xml' };
    } catch (e) { /* continue */ }

    // 3) pyodbc fallback
    try {
      // Prefer DSN for 32-bit
      const dsnName = config?.dsn || process.env.TALLY_DSN || 'TallyODBC_9000';
      const pyConn = /DSN=/i.test(connStr) ? connStr : `DSN=${dsnName};`;
      const result = await tryPyodbcFallback(pyConn, 'SELECT 1');
      if (result && result.success) {
        return { success: true, connected: true, method: 'pyodbc' };
      }
      const result2 = await tryPyodbcFallback(pyConn, 'SELECT TOP 1 * FROM COMPANY');
      if (result2 && result2.success) {
        return { success: true, connected: true, method: 'pyodbc' };
      }
      return { success: false, connected: false, error: result2?.error || result?.error || 'All methods failed' };
    } catch (e) {
      return { success: false, connected: false, error: e.message };
    }
  } catch (err) {
    return { success: false, error: err.message, connected: false };
  }
});

ipcMain.handle('sync-to-tally', async (event, syncData) => {
  try {
    const result = await tallyService.syncData(syncData);
    serviceManager.addRecentActivity({
      type: 'sync_completed',
      message: `Synchronized data to Tally ERP`,
      details: result
    });
    return { success: true, result };
  } catch (error) {
    return { success: false, error: error.message };
  }
});

// Application Lifecycle IPC Handlers
ipcMain.handle('app-ready', async () => {
  try {
    // Mark app as ready and update statistics
    serviceManager.updateDashboardStatistics('initialization', { success: true });
    serviceManager.addRecentActivity({
      type: 'app_started',
      message: 'TallySyncPro application started successfully'
    });
    return { success: true };
  } catch (error) {
    return { success: false, error: error.message };
  }
});

ipcMain.handle('app-shutdown', async () => {
  try {
    await serviceManager.shutdown();
    return { success: true };
  } catch (error) {
    return { success: false, error: error.message };
  }
});

// Settings IPC Handlers
ipcMain.handle('get-app-settings', async () => {
  try {
    const settings = serviceManager.appStore.store;
    return { success: true, settings };
  } catch (error) {
    return { success: false, error: error.message };
  }
});
=======
    // Normalize inputs
    const host = (config && (config.host || config.server)) || 'localhost';
    const port = (config && (config.port || 9000)) || 9000;
    const connStr = config?.connectionString || `Driver={Tally ODBC Driver};Server=${host};Port=${port};`;
>>>>>>> f35dff01

    if (!odbc) {
      // Fallback: HTTP XML ping to Tally Gateway
      const http = require('http');
      const xml = '<ENVELOPE><HEADER><VERSION>1</VERSION><TALLYREQUEST>Export</TALLYREQUEST><TYPE>Data</TYPE><ID>List of Companies</ID></HEADER><BODY></BODY></ENVELOPE>';
      const payload = Buffer.from(xml, 'utf8');
      const res = await new Promise((resolve, reject) => {
        const req = http.request({ host, port, method: 'POST', path: '/', headers: { 'Content-Type': 'text/xml', 'Content-Length': payload.length } }, r => {
          let data = '';
          r.on('data', chunk => data += chunk);
          r.on('end', () => resolve({ statusCode: r.statusCode, body: data }));
        });
        req.on('error', reject);
        req.write(payload);
        req.end();
      });
      const ok = res.statusCode === 200 && typeof res.body === 'string' && res.body.includes('ENVELOPE');
      return { success: ok, connected: ok, method: 'http-xml', host, port, error: ok ? undefined : 'Tally did not respond to XML' };
    }

<<<<<<< HEAD
// Tally IPC Handlers
ipcMain.handle('tally-test-connection', async (event, config) => {
  try {
    const host = (config && (config.host || config.server)) || 'localhost';
    const port = (config && (config.port || 9000)) || 9000;
    const connStr = buildTallyConnString(config);

    // 1) Try ODBC (Node) using provided/derived connStr
    if (odbc) {
      try {
        const connection = await odbc.connect(connStr);
        try { await connection.query('SELECT 1'); }
        catch { await connection.query('SELECT TOP 1 * FROM COMPANY'); }
        await connection.close();
        return { success: true, connected: true, method: 'odbc', connStr };
      } catch (e) {
        // Try DSN default as second ODBC attempt (useful when 32-bit DSN name is known)
        try {
          const dsnName = config?.dsn || process.env.TALLY_DSN || 'TallyODBC_9000';
          const altConn = `DSN=${dsnName};`;
          const c2 = await odbc.connect(altConn);
          try { await c2.query('SELECT 1'); } catch { await c2.query('SELECT TOP 1 * FROM COMPANY'); }
          await c2.close();
          return { success: true, connected: true, method: 'odbc', connStr: altConn };
        } catch (_) {
          // continue to next fallback
        }
      }
    }

    // 2) HTTP XML
    try {
      const { ok } = await tryHttpXmlPing(host, port);
      if (ok) return { success: true, connected: true, method: 'http-xml' };
    } catch (e) {
      // continue
    }

    // 3) pyodbc fallback (requires 32-bit Python when DSN is 32-bit)
    try {
      const result = await tryPyodbcFallback(connStr, 'SELECT 1');
      if (result && result.success) {
        return { success: true, connected: true, method: 'pyodbc' };
      }
      // Last attempt using COMPANY table
      const result2 = await tryPyodbcFallback(connStr, 'SELECT TOP 1 * FROM COMPANY');
      if (result2 && result2.success) {
        return { success: true, connected: true, method: 'pyodbc' };
      }
      return { success: false, connected: false, error: result2?.error || result?.error || 'All methods failed' };
    } catch (e) {
      return { success: false, connected: false, error: e.message };
    }
=======
    // Try ODBC connection
    const connection = await odbc.connect(connStr);
    try {
      try { await connection.query('SELECT 1'); }
      catch { await connection.query('SELECT TOP 1 * FROM COMPANY'); }
    } finally {
      await connection.close();
    }
    return { success: true, connected: true, method: 'odbc', host, port };
>>>>>>> f35dff01
  } catch (err) {
    return { success: false, error: err.message, connected: false };
  }
});

ipcMain.handle('tally-get-status', async () => {
  try {
    const defaultConn = `Driver={Tally ODBC Driver};Server=localhost;Port=9000;`;
    if (!odbc) {
      return { success: false, error: 'ODBC module not available', connected: false };
    }
    const connection = await odbc.connect(defaultConn);
    try {
      try { await connection.query('SELECT 1'); }
      catch { await connection.query('SELECT TOP 1 * FROM COMPANY'); }
    } finally {
      await connection.close();
    }
    return { success: true, connected: true };
  } catch (err) {
    return { success: false, connected: false, error: err.message };
  }
});

ipcMain.handle('tally-import-vouchers', async (event, data) => {
  try {
    if (!odbc) {
      return { success: false, error: 'ODBC module not available' };
    }
    const connection = await odbc.connect(data.connectionString);
    const result = await connection.query(data.query);
    await connection.close();
    return { success: true, result };
  } catch (err) {
    return { success: false, error: err.message };
  }
});

ipcMain.handle('tally-export-vouchers', async (event, filters) => {
  try {
    if (!odbc) {
      return { success: false, error: 'ODBC module not available' };
    }
    const connection = await odbc.connect(filters.connectionString);
    // Execute the export query based on filters
    const result = await connection.query(filters.query);
    await connection.close();
    return { success: true, result };
  } catch (err) {
    return { success: false, error: err.message };
  }
});

ipcMain.handle('tally-get-masters', async (event, type) => {
  try {
    if (!odbc) {
      return { success: false, error: 'ODBC module not available' };
    }
    const connection = await odbc.connect(type.connectionString);
    // Get masters based on type (ledgers, items, etc.)
    const result = await connection.query(type.query);
    await connection.close();
    return { success: true, result };
  } catch (err) {
    return { success: false, error: err.message };
  }
});

// Config management
let tallyConfig = {};

ipcMain.handle('tally-save-config', async (event, config) => {
  try {
    tallyConfig = { ...config };
    // TODO: Implement persistent storage
    return { success: true };
  } catch (err) {
    return { success: false, error: err.message };
  }
});

ipcMain.handle('tally-get-config', async () => {
  return { success: true, config: tallyConfig };
});

// Helper to normalize Tally connection params and build ODBC conn string
function buildTallyConnString(cfg = {}) {
  // Prefer DSN
  const envDsn = process.env.TALLY_DSN;
  if (cfg.dsn) return `DSN=${cfg.dsn};`;
  if (!cfg.dsn && envDsn) return `DSN=${envDsn};`;
  if (cfg.connectionString && /DSN=/i.test(cfg.connectionString)) return cfg.connectionString;
  const host = cfg.host || cfg.server || 'localhost';
  const port = cfg.port || 9000;
  const driver = cfg.driver || 'Tally ODBC Driver';
  return `Driver={${driver}};Server=${host};Port=${port};`;
}

async function tryHttpXmlPing(host, port) {
  const http = require('http');
  const xml = '<ENVELOPE><HEADER><VERSION>1</VERSION><TALLYREQUEST>Export</TALLYREQUEST><TYPE>Data</TYPE><ID>List of Companies</ID></HEADER><BODY></BODY></ENVELOPE>';
  const payload = Buffer.from(xml, 'utf8');
  const res = await new Promise((resolve, reject) => {
    const req = http.request({ host, port, method: 'POST', path: '/', headers: { 'Content-Type': 'text/xml', 'Content-Length': payload.length } }, r => {
      let data = '';
      r.on('data', chunk => data += chunk);
      r.on('end', () => resolve({ statusCode: r.statusCode, body: data }));
    });
    req.on('error', reject);
    req.write(payload);
    req.end();
  });
  const ok = res.statusCode === 200 && typeof res.body === 'string' && res.body.includes('ENVELOPE');
  return { ok, res };
}

async function tryPyodbcFallback(connStr, query) {
  // Runs a small Python helper (must be 32-bit Python if DSN is 32-bit)
  const { spawn } = require('child_process');
  const script = path.join(__dirname, 'scripts', 'pyodbc_fallback.py');
  const pythonExe = process.env.TALLY_PYTHON32_PATH || 'python';
  return await new Promise((resolve) => {
    const proc = spawn(pythonExe, [script, connStr, query], { windowsHide: true });
    let output = '';
    proc.stdout.on('data', d => output += d.toString());
    proc.stderr.on('data', d => output += d.toString());
    proc.on('close', () => {
      try {
        const parsed = JSON.parse(output);
        resolve(parsed);
      } catch (e) {
        resolve({ success: false, error: `pyodbc parse error: ${e.message}` });
      }
    });
  });
}

// ================================================================
// INITIALIZATION SEQUENCE
// ================================================================

/**
 * Application initialization sequence with enhanced error handling and logging
 */
async function initializeApp() {
  // Prevent duplicate initialization
  if (appInitialized) {
    return; // Silent return, no need to log this
  }
  
  try {
    appInitialized = true;
      // Show splash screen first with initial progress
    splashScreen.create();
    await new Promise(resolve => setTimeout(resolve, 700)); // Allow splash to render
    splashScreen.updateProgress('Starting TallySyncPro...', 8);
    
    // Security configuration
    await new Promise(resolve => setTimeout(resolve, 450));
    splashScreen.updateProgress('Configuring security...', 18);
    
    // Database initialization
    await new Promise(resolve => setTimeout(resolve, 500));
    splashScreen.updateProgress('Initializing database...', 28);
    
    // Service manager initialization
    await new Promise(resolve => setTimeout(resolve, 450));
    splashScreen.updateProgress('Starting service manager...', 38);
    
    // Initialize individual services with detailed progress
    await new Promise(resolve => setTimeout(resolve, 400));
    splashScreen.updateProgress('Loading database service...', 48);
    
    await new Promise(resolve => setTimeout(resolve, 400));
    splashScreen.updateProgress('Loading Tally integration...', 58);
    await serviceManager.initialize();
    
    // Excel service
    await new Promise(resolve => setTimeout(resolve, 450));
    splashScreen.updateProgress('Setting up Excel processing...', 68);
    
    // Initialize frontend API service
    await new Promise(resolve => setTimeout(resolve, 400));
    splashScreen.updateProgress('Building API bridge...', 78);
    if (!frontendAPI) {
      frontendAPI = new FrontendAPIService(serviceManager);
      await frontendAPI.initialize();
    }
    
    // Create main window
    await new Promise(resolve => setTimeout(resolve, 500));
    splashScreen.updateProgress('Building user interface...', 88);
    createWindow();
    
    // Setup system integration
    await new Promise(resolve => setTimeout(resolve, 400));
    splashScreen.updateProgress('Configuring system tray...', 95);
    setupSystemTray();
    
    // Final preparations
    await new Promise(resolve => setTimeout(resolve, 400));
    splashScreen.updateProgress('Finalizing startup...', 98);
      // Complete initialization
    await new Promise(resolve => setTimeout(resolve, 350));
    splashScreen.updateProgress('TallySyncPro is Ready!', 100);
    
    // Close splash screen after showing "Ready" for a moment
    setTimeout(() => {
      splashScreen.close();
      if (mainWindow && !mainWindow.isDestroyed()) {
        mainWindow.show();
        mainWindow.focus();
      }
    }, 800); // Show "Ready!" state for a bit

    console.log('TallySyncPro initialized successfully');

  } catch (error) {
    console.error('Failed to initialize TallySyncPro:', error);
    
    // Close splash screen on error
    if (splashScreen.isDisplayed()) {
      splashScreen.close();
    }
    
    // Show error dialog
    dialog.showErrorBox('Initialization Error', 
      `Failed to start TallySyncPro: ${error.message}`);
  }
}

// Start the application
app.whenReady().then(() => {
  // Initialize the app (security will be configured within initializeApp)
  initializeApp();
});

// System Information IPC Handlers
ipcMain.handle('get-app-data-paths', async () => {
  try {
    const paths = {
      userData: app.getPath('userData'),
      logs: path.join(app.getPath('userData'), 'logs'),
      database: path.join(app.getPath('userData'), 'data'),
      bugReports: path.join(app.getPath('userData'), 'bug-reports'),
      temp: app.getPath('temp'),
      downloads: app.getPath('downloads'),
      documents: app.getPath('documents')
    };
    
    return { success: true, paths };
  } catch (error) {
    return { success: false, error: error.message };
  }
});

ipcMain.handle('open-data-directory', async (event, directoryType = 'userData') => {
  try {
    let dirPath;
    switch (directoryType) {
      case 'logs':
        dirPath = path.join(app.getPath('userData'), 'logs');
        break;
      case 'database':
        dirPath = path.join(app.getPath('userData'), 'data');
        break;
      case 'bugReports':
        dirPath = path.join(app.getPath('userData'), 'bug-reports');
        break;
      default:
        dirPath = app.getPath('userData');
    }
    
    await shell.openPath(dirPath);
    return { success: true, path: dirPath };
  } catch (error) {
    return { success: false, error: error.message };
  }
});

/**
 * Clean up application on exit
 */
async function cleanupOnExit() {
  try {
    console.log('TallySyncPro: Starting cleanup...');
    
    // Clean up temporary files and logs
    const fsExtra = require('fs-extra');
    const userDataPath = app.getPath('userData');
    
    try {
      // Clean temporary files
      const tempPath = path.join(userDataPath, 'temp');
      if (await fsExtra.pathExists(tempPath)) {
        await fsExtra.emptyDir(tempPath);
        console.log('TallySyncPro: Temporary files cleaned');
      }
        // Clean old log files (keep only last 1 day)
      const logsPath = path.join(userDataPath, 'logs');
      if (await fsExtra.pathExists(logsPath)) {
        const files = await fsExtra.readdir(logsPath);
        const oneDayAgo = Date.now() - (1 * 24 * 60 * 60 * 1000); // 1 day instead of 3
        
        for (const file of files) {
          if (file.endsWith('.log')) {
            const filePath = path.join(logsPath, file);
            const stats = await fsExtra.stat(filePath);
            if (stats.mtime.getTime() < oneDayAgo) {
              await fsExtra.remove(filePath);
            }
          }
        }
        console.log('TallySyncPro: Old log files cleaned');
      }
      
      // Remove uploaded files that are no longer needed
      const uploadsPath = path.join(userDataPath, 'uploads');
      if (await fsExtra.pathExists(uploadsPath)) {
        await fsExtra.emptyDir(uploadsPath);
        console.log('TallySyncPro: Upload cache cleaned');
      }
      
    } catch (cleanupError) {
      console.warn('TallySyncPro: Cleanup warning:', cleanupError.message);
    }
    
    console.log('TallySyncPro: Cleanup completed successfully');
    
  } catch (error) {
    console.error('TallySyncPro: Cleanup failed:', error);
  }
}

// ================================================================
// GLOBAL ERROR HANDLING
// ================================================================

// Handle unhandled promise rejections
process.on('unhandledRejection', (reason, promise) => {
  const errorMessage = `Unhandled Promise Rejection: ${reason}`;
  console.error('Unhandled Promise Rejection at:', promise, 'reason:', reason);
  
  // Log the error if logging service is available
  try {
    const logger = serviceManager.getLogger();
    if (logger) {
      logger.logError('UnhandledRejection', errorMessage);
    }
  } catch (logError) {
    console.error('Failed to log unhandled rejection:', logError);
  }
});

// Handle uncaught exceptions
process.on('uncaughtException', (error) => {
  console.error('Uncaught Exception:', error);
  
  // Log the error if logging service is available
  try {
    const logger = serviceManager.getLogger();
    if (logger) {
      logger.logError('UncaughtException', error.message);
    }
  } catch (logError) {
    console.error('Failed to log uncaught exception:', logError);
  }
  
  // Attempt graceful shutdown
  try {
    app.quit();
  } catch (quitError) {
    process.exit(1);
  }
});<|MERGE_RESOLUTION|>--- conflicted
+++ resolved
@@ -1118,9 +1118,8 @@
 });
 
 // Tally Integration IPC Handlers
-ipcMain.handle('test-tally-connection', async (event, config) => {
-  try {
-<<<<<<< HEAD
+ipcMain.handle('tally-test-connection', async (event, config) => {
+  try {
     const host = (config && (config.host || config.server)) || 'localhost';
     const port = (config && (config.port || 9000)) || 9000;
     const connStr = buildTallyConnString(config);
@@ -1154,7 +1153,7 @@
       if (ok) return { success: true, connected: true, method: 'http-xml' };
     } catch (e) { /* continue */ }
 
-    // 3) pyodbc fallback
+    // 3) pyodbc fallback (requires 32-bit Python when DSN is 32-bit)
     try {
       // Prefer DSN for 32-bit
       const dsnName = config?.dsn || process.env.TALLY_DSN || 'TallyODBC_9000';
@@ -1176,163 +1175,53 @@
   }
 });
 
-ipcMain.handle('sync-to-tally', async (event, syncData) => {
-  try {
-    const result = await tallyService.syncData(syncData);
-    serviceManager.addRecentActivity({
-      type: 'sync_completed',
-      message: `Synchronized data to Tally ERP`,
-      details: result
-    });
-    return { success: true, result };
-  } catch (error) {
-    return { success: false, error: error.message };
-  }
-});
-
-// Application Lifecycle IPC Handlers
-ipcMain.handle('app-ready', async () => {
-  try {
-    // Mark app as ready and update statistics
-    serviceManager.updateDashboardStatistics('initialization', { success: true });
-    serviceManager.addRecentActivity({
-      type: 'app_started',
-      message: 'TallySyncPro application started successfully'
-    });
-    return { success: true };
-  } catch (error) {
-    return { success: false, error: error.message };
-  }
-});
-
-ipcMain.handle('app-shutdown', async () => {
-  try {
-    await serviceManager.shutdown();
-    return { success: true };
-  } catch (error) {
-    return { success: false, error: error.message };
-  }
-});
-
-// Settings IPC Handlers
-ipcMain.handle('get-app-settings', async () => {
-  try {
-    const settings = serviceManager.appStore.store;
-    return { success: true, settings };
-  } catch (error) {
-    return { success: false, error: error.message };
-  }
-});
-=======
-    // Normalize inputs
-    const host = (config && (config.host || config.server)) || 'localhost';
-    const port = (config && (config.port || 9000)) || 9000;
-    const connStr = config?.connectionString || `Driver={Tally ODBC Driver};Server=${host};Port=${port};`;
->>>>>>> f35dff01
-
-    if (!odbc) {
-      // Fallback: HTTP XML ping to Tally Gateway
-      const http = require('http');
-      const xml = '<ENVELOPE><HEADER><VERSION>1</VERSION><TALLYREQUEST>Export</TALLYREQUEST><TYPE>Data</TYPE><ID>List of Companies</ID></HEADER><BODY></BODY></ENVELOPE>';
-      const payload = Buffer.from(xml, 'utf8');
-      const res = await new Promise((resolve, reject) => {
-        const req = http.request({ host, port, method: 'POST', path: '/', headers: { 'Content-Type': 'text/xml', 'Content-Length': payload.length } }, r => {
-          let data = '';
-          r.on('data', chunk => data += chunk);
-          r.on('end', () => resolve({ statusCode: r.statusCode, body: data }));
-        });
-        req.on('error', reject);
-        req.write(payload);
-        req.end();
-      });
-      const ok = res.statusCode === 200 && typeof res.body === 'string' && res.body.includes('ENVELOPE');
-      return { success: ok, connected: ok, method: 'http-xml', host, port, error: ok ? undefined : 'Tally did not respond to XML' };
-    }
-
-<<<<<<< HEAD
-// Tally IPC Handlers
-ipcMain.handle('tally-test-connection', async (event, config) => {
-  try {
-    const host = (config && (config.host || config.server)) || 'localhost';
-    const port = (config && (config.port || 9000)) || 9000;
-    const connStr = buildTallyConnString(config);
-
-    // 1) Try ODBC (Node) using provided/derived connStr
+ipcMain.handle('tally-get-status', async () => {
+  try {
+    const host = 'localhost';
+    const port = 9000;
+    const connStr = buildTallyConnString({});
+
+    // 1) ODBC first
     if (odbc) {
       try {
         const connection = await odbc.connect(connStr);
         try { await connection.query('SELECT 1'); }
         catch { await connection.query('SELECT TOP 1 * FROM COMPANY'); }
         await connection.close();
-        return { success: true, connected: true, method: 'odbc', connStr };
+        return { success: true, connected: true };
       } catch (e) {
-        // Try DSN default as second ODBC attempt (useful when 32-bit DSN name is known)
+        // DSN fallback try
         try {
-          const dsnName = config?.dsn || process.env.TALLY_DSN || 'TallyODBC_9000';
+          const dsnName = process.env.TALLY_DSN || 'TallyODBC_9000';
           const altConn = `DSN=${dsnName};`;
           const c2 = await odbc.connect(altConn);
           try { await c2.query('SELECT 1'); } catch { await c2.query('SELECT TOP 1 * FROM COMPANY'); }
           await c2.close();
-          return { success: true, connected: true, method: 'odbc', connStr: altConn };
+          return { success: true, connected: true };
         } catch (_) {
-          // continue to next fallback
+          // continue
         }
       }
     }
 
-    // 2) HTTP XML
+    // 2) HTTP XML ping
     try {
       const { ok } = await tryHttpXmlPing(host, port);
-      if (ok) return { success: true, connected: true, method: 'http-xml' };
-    } catch (e) {
-      // continue
-    }
-
-    // 3) pyodbc fallback (requires 32-bit Python when DSN is 32-bit)
+      if (ok) return { success: true, connected: true };
+    } catch (_) {}
+
+    // 3) pyodbc fallback
     try {
-      const result = await tryPyodbcFallback(connStr, 'SELECT 1');
-      if (result && result.success) {
-        return { success: true, connected: true, method: 'pyodbc' };
-      }
-      // Last attempt using COMPANY table
-      const result2 = await tryPyodbcFallback(connStr, 'SELECT TOP 1 * FROM COMPANY');
-      if (result2 && result2.success) {
-        return { success: true, connected: true, method: 'pyodbc' };
-      }
+      const dsnName = process.env.TALLY_DSN || 'TallyODBC_9000';
+      const pyConn = `DSN=${dsnName};`;
+      const result = await tryPyodbcFallback(pyConn, 'SELECT 1');
+      if (result && result.success) return { success: true, connected: true };
+      const result2 = await tryPyodbcFallback(pyConn, 'SELECT TOP 1 * FROM COMPANY');
+      if (result2 && result2.success) return { success: true, connected: true };
       return { success: false, connected: false, error: result2?.error || result?.error || 'All methods failed' };
     } catch (e) {
       return { success: false, connected: false, error: e.message };
     }
-=======
-    // Try ODBC connection
-    const connection = await odbc.connect(connStr);
-    try {
-      try { await connection.query('SELECT 1'); }
-      catch { await connection.query('SELECT TOP 1 * FROM COMPANY'); }
-    } finally {
-      await connection.close();
-    }
-    return { success: true, connected: true, method: 'odbc', host, port };
->>>>>>> f35dff01
-  } catch (err) {
-    return { success: false, error: err.message, connected: false };
-  }
-});
-
-ipcMain.handle('tally-get-status', async () => {
-  try {
-    const defaultConn = `Driver={Tally ODBC Driver};Server=localhost;Port=9000;`;
-    if (!odbc) {
-      return { success: false, error: 'ODBC module not available', connected: false };
-    }
-    const connection = await odbc.connect(defaultConn);
-    try {
-      try { await connection.query('SELECT 1'); }
-      catch { await connection.query('SELECT TOP 1 * FROM COMPANY'); }
-    } finally {
-      await connection.close();
-    }
-    return { success: true, connected: true };
   } catch (err) {
     return { success: false, connected: false, error: err.message };
   }
